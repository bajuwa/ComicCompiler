#!/usr/bin/env python

import tkinter

<<<<<<< HEAD
from comicom import comgui
from comicom import arguments
=======
from comiccompiler import comgui
>>>>>>> 34f2b70b


# execute only if run as a script
if __name__ == "__main__":
    window = tkinter.Tk()
    comgui = comgui.MainWindow(window)
    comgui.populate_args(arguments.parse())
    window.mainloop()<|MERGE_RESOLUTION|>--- conflicted
+++ resolved
@@ -2,12 +2,8 @@
 
 import tkinter
 
-<<<<<<< HEAD
-from comicom import comgui
-from comicom import arguments
-=======
 from comiccompiler import comgui
->>>>>>> 34f2b70b
+from comiccompiler import arguments
 
 
 # execute only if run as a script
